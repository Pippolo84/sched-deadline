--- conflicted
+++ resolved
@@ -275,10 +275,7 @@
  *	EAP frames before association
  * @sta: station information we share with the driver
  * @sta_state: duplicates information about station state (for debug)
-<<<<<<< HEAD
-=======
  * @beacon_loss_count: number of times beacon loss has triggered
->>>>>>> dc0d633e
  */
 struct sta_info {
 	/* General information, mostly static */
